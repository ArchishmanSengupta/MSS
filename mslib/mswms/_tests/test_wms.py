--- conflicted
+++ resolved
@@ -27,11 +27,7 @@
 """
 
 import mslib.mswms.mswms as mswms
-<<<<<<< HEAD
-from mslib._tests.utils import callback_ok_image, callback_ok_xml, callback_ok_html
-=======
 from mslib._tests.utils import callback_ok_image, callback_ok_xml, callback_ok_html, callback_404_plain
->>>>>>> 3fbda908
 
 
 class Test_WMS(object):
@@ -43,11 +39,7 @@
 
         self.client = mswms.application.test_client()
         result = self.client.get('/?{}'.format(environ["QUERY_STRING"]))
-<<<<<<< HEAD
-        callback_ok_html(result.status, result.headers)
-=======
         callback_404_plain(result.status, result.headers)
->>>>>>> 3fbda908
         assert isinstance(result.data, bytes), result
 
     def test_get_query_string_wrong_values(self):
@@ -59,11 +51,7 @@
 
         self.client = mswms.application.test_client()
         result = self.client.get('/?{}'.format(environ["QUERY_STRING"]))
-<<<<<<< HEAD
-        callback_ok_html(result.status, result.headers)
-=======
         callback_404_plain(result.status, result.headers)
->>>>>>> 3fbda908
         assert isinstance(result.data, bytes), result
 
     def test_get_capabilities(self):
@@ -283,10 +271,6 @@
         }
         self.client = mswms.application.test_client()
         result = self.client.get('/?{}'.format(environ["QUERY_STRING"]))
-<<<<<<< HEAD
-        callback_ok_html(result.status, result.headers)
-=======
         callback_404_plain(result.status, result.headers)
->>>>>>> 3fbda908
         assert isinstance(result.data, bytes), result
         assert result.data.count(b"") > 0, result