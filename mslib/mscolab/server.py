--- conflicted
+++ resolved
@@ -101,20 +101,6 @@
 # User related routes
 
 
-<<<<<<< HEAD
-    @app.route('/token', methods=["POST"])
-    def get_auth_token():
-        emailid = request.form['email']
-        password = request.form['password']
-        user = check_login(emailid, password)
-        if user:
-            token = user.generate_auth_token()
-            return json.dumps({
-                'token': token.decode('ascii'),
-                'user': {'username': user.username, 'id': user.id}})
-        else:
-            logging.debug("Unauthorized user: %s", emailid)
-=======
 @app.route('/token', methods=["POST"])
 def get_auth_token():
     emailid = request.form['email']
@@ -241,7 +227,6 @@
     if u_id == 0:
         user_v = User.query.filter_by(username=username).first()
         if user_v is None:
->>>>>>> f563292a
             return "False"
         u_id = user_v.id
     success = str(fm.add_permission(int(p_id), int(u_id), username, access_level, user))
@@ -312,9 +297,6 @@
     return str(result)
 
 
-<<<<<<< HEAD
-    sockio.run(app, port=port)
-=======
 def start_server(app, sockio, cm, fm, port=8083):
     sockio.run(app, port=port)
 
@@ -331,4 +313,3 @@
 
 if __name__ == '__main__':
     main()
->>>>>>> f563292a
